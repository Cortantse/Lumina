--- conflicted
+++ resolved
@@ -1,19 +1,11 @@
 {
-<<<<<<< HEAD
-  "timestamp": "2025-06-13T12:38:42.912167",
-=======
-  "timestamp": "2025-06-12T10:34:23.701450",
->>>>>>> 930f0ea4
+  "timestamp": "2025-06-13T12:51:33.846181",
   "api_status": {
-    "ali_api_plus": {
+    "ali_api2_plus": {
       "available": false,
-<<<<<<< HEAD
-      "last_check": 1749789522.164894,
-=======
-      "last_check": 1749695661.64326,
->>>>>>> 930f0ea4
-      "details": {
-        "name": "ali_api_plus",
+      "last_check": 1749790293.3030543,
+      "details": {
+        "name": "ali_api2_plus",
         "available": false,
         "status_code": 404,
         "error": "API响应状态码: 404",
@@ -24,16 +16,15 @@
             "param": null,
             "code": "model_not_found"
           },
-<<<<<<< HEAD
-          "request_id": "bb0bd6b1-db6d-9e75-a056-2a4d0d3da1d2"
+          "request_id": "1c4044e4-2a05-96d6-85ca-34944ef33634"
         }
       }
     },
-    "ali_api1_plus": {
+    "ali_api_plus": {
       "available": false,
-      "last_check": 1749789522.165895,
-      "details": {
-        "name": "ali_api1_plus",
+      "last_check": 1749790293.308079,
+      "details": {
+        "name": "ali_api_plus",
         "available": false,
         "status_code": 404,
         "error": "API响应状态码: 404",
@@ -44,20 +35,13 @@
             "param": null,
             "code": "model_not_found"
           },
-          "request_id": "040dd448-5fcd-938c-9829-d022294dc45d"
-=======
-          "request_id": "6bd96aca-7bca-96f8-94f3-08320b2d5e65"
->>>>>>> 930f0ea4
+          "request_id": "ea71a385-7e86-9173-acc3-f7788c8bd06d"
         }
       }
     },
     "ali_api1_plus": {
       "available": false,
-<<<<<<< HEAD
-      "last_check": 1749789522.198623,
-=======
-      "last_check": 1749695661.6778262,
->>>>>>> 930f0ea4
+      "last_check": 1749790293.3145857,
       "details": {
         "name": "ali_api1_plus",
         "available": false,
@@ -70,21 +54,115 @@
             "param": null,
             "code": "model_not_found"
           },
-<<<<<<< HEAD
-          "request_id": "6d31b598-9bd0-9aae-9b5c-ff80e64a853c"
-=======
-          "request_id": "78a87f5b-3924-9147-922b-a4140d4b04e2"
->>>>>>> 930f0ea4
+          "request_id": "82c016b6-88bb-9d9e-87e8-137221a11414"
         }
       }
     },
+    "ali_api1_turbo": {
+      "available": true,
+      "last_check": 1749790293.6281753,
+      "details": {
+        "name": "ali_api1_turbo",
+        "available": true,
+        "status_code": 200,
+        "error": null,
+        "response": {
+          "choices": [
+            {
+              "message": {
+                "role": "assistant",
+                "content": "2"
+              },
+              "finish_reason": "stop",
+              "index": 0,
+              "logprobs": null
+            }
+          ],
+          "object": "chat.completion",
+          "usage": {
+            "prompt_tokens": 18,
+            "completion_tokens": 1,
+            "total_tokens": 19
+          },
+          "created": 1749790294,
+          "system_fingerprint": null,
+          "model": "qwen-turbo-2025-02-11",
+          "id": "chatcmpl-30b89684-d3de-9dae-9b36-7462155310f3"
+        },
+        "elapsed": 0.53
+      }
+    },
+    "ali_api2_turbo": {
+      "available": true,
+      "last_check": 1749790293.6449847,
+      "details": {
+        "name": "ali_api2_turbo",
+        "available": true,
+        "status_code": 200,
+        "error": null,
+        "response": {
+          "choices": [
+            {
+              "message": {
+                "role": "assistant",
+                "content": "2"
+              },
+              "finish_reason": "stop",
+              "index": 0,
+              "logprobs": null
+            }
+          ],
+          "object": "chat.completion",
+          "usage": {
+            "prompt_tokens": 18,
+            "completion_tokens": 1,
+            "total_tokens": 19
+          },
+          "created": 1749790294,
+          "system_fingerprint": null,
+          "model": "qwen-turbo-2025-02-11",
+          "id": "chatcmpl-e54515c3-19b0-998c-8b28-7155285cdda3"
+        },
+        "elapsed": 0.54
+      }
+    },
+    "ali_api1_turbo-new": {
+      "available": true,
+      "last_check": 1749790293.6623926,
+      "details": {
+        "name": "ali_api1_turbo-new",
+        "available": true,
+        "status_code": 200,
+        "error": null,
+        "response": {
+          "choices": [
+            {
+              "message": {
+                "role": "assistant",
+                "content": "2"
+              },
+              "finish_reason": "stop",
+              "index": 0,
+              "logprobs": null
+            }
+          ],
+          "object": "chat.completion",
+          "usage": {
+            "prompt_tokens": 22,
+            "completion_tokens": 1,
+            "total_tokens": 23
+          },
+          "created": 1749790294,
+          "system_fingerprint": null,
+          "model": "qwen-turbo-latest",
+          "id": "chatcmpl-c90b39a9-4147-9508-902c-27141444a0ae"
+        },
+        "elapsed": 0.56
+      }
+    },
     "ali_api2_turbo-new": {
       "available": true,
-<<<<<<< HEAD
-      "last_check": 1749789522.5083547,
-=======
-      "last_check": 1749695661.943904,
->>>>>>> 930f0ea4
+      "last_check": 1749790293.785072,
       "details": {
         "name": "ali_api2_turbo-new",
         "available": true,
@@ -108,462 +186,194 @@
             "completion_tokens": 1,
             "total_tokens": 23
           },
-<<<<<<< HEAD
-          "created": 1749789523,
+          "created": 1749790294,
+          "system_fingerprint": null,
+          "model": "qwen-turbo-latest",
+          "id": "chatcmpl-aefa4638-1323-910d-9d6a-2ef7dd3c3ecf"
+        },
+        "elapsed": 0.68
+      }
+    },
+    "ali_api_max": {
+      "available": true,
+      "last_check": 1749790293.7880514,
+      "details": {
+        "name": "ali_api_max",
+        "available": true,
+        "status_code": 200,
+        "error": null,
+        "response": {
+          "choices": [
+            {
+              "message": {
+                "role": "assistant",
+                "content": "2"
+              },
+              "finish_reason": "stop",
+              "index": 0,
+              "logprobs": null
+            }
+          ],
+          "object": "chat.completion",
+          "usage": {
+            "prompt_tokens": 18,
+            "completion_tokens": 1,
+            "total_tokens": 19
+          },
+          "created": 1749790294,
+          "system_fingerprint": null,
+          "model": "qwen-max-2025-01-25",
+          "id": "chatcmpl-1f66fb22-3eca-9244-98f2-ec22dcc02826"
+        },
+        "elapsed": 0.68
+      }
+    },
+    "ali_api_turbo-new": {
+      "available": true,
+      "last_check": 1749790293.791116,
+      "details": {
+        "name": "ali_api_turbo-new",
+        "available": true,
+        "status_code": 200,
+        "error": null,
+        "response": {
+          "choices": [
+            {
+              "message": {
+                "role": "assistant",
+                "content": "2"
+              },
+              "finish_reason": "stop",
+              "index": 0,
+              "logprobs": null
+            }
+          ],
+          "object": "chat.completion",
+          "usage": {
+            "prompt_tokens": 22,
+            "completion_tokens": 1,
+            "total_tokens": 23
+          },
+          "created": 1749790294,
+          "system_fingerprint": null,
+          "model": "qwen-turbo-latest",
+          "id": "chatcmpl-5d3640fb-63a9-9d64-9f4a-a58efff823ac"
+        },
+        "elapsed": 0.48
+      }
+    },
+    "ali_api_turbo": {
+      "available": true,
+      "last_check": 1749790293.8084495,
+      "details": {
+        "name": "ali_api_turbo",
+        "available": true,
+        "status_code": 200,
+        "error": null,
+        "response": {
+          "choices": [
+            {
+              "message": {
+                "role": "assistant",
+                "content": "2"
+              },
+              "finish_reason": "stop",
+              "index": 0,
+              "logprobs": null
+            }
+          ],
+          "object": "chat.completion",
+          "usage": {
+            "prompt_tokens": 18,
+            "completion_tokens": 1,
+            "total_tokens": 19
+          },
+          "created": 1749790294,
           "system_fingerprint": null,
           "model": "qwen-turbo-2025-02-11",
-          "id": "chatcmpl-4b31f458-d4bd-9672-80a5-931cd99426ec"
-        },
-        "elapsed": 0.68
-=======
-          "created": 1749695664,
-          "system_fingerprint": null,
-          "model": "qwen-turbo-latest",
-          "id": "chatcmpl-bb6173ae-cbff-9d08-9c7c-bf938107e702"
-        },
-        "elapsed": 1.53
->>>>>>> 930f0ea4
-      }
-    },
-    "ali_api1_turbo-new": {
-      "available": true,
-<<<<<<< HEAD
-      "last_check": 1749789522.5421429,
-=======
-      "last_check": 1749695661.9557939,
->>>>>>> 930f0ea4
-      "details": {
-        "name": "ali_api1_turbo-new",
-        "available": true,
-        "status_code": 200,
-        "error": null,
-        "response": {
-          "choices": [
-            {
-              "message": {
-                "role": "assistant",
-                "content": "2"
-              },
-              "finish_reason": "stop",
-              "index": 0,
-              "logprobs": null
-            }
-          ],
-          "object": "chat.completion",
-          "usage": {
-            "prompt_tokens": 22,
-            "completion_tokens": 1,
-            "total_tokens": 23
-          },
-<<<<<<< HEAD
-          "created": 1749789523,
-          "system_fingerprint": null,
-          "model": "qwen-turbo-latest",
-          "id": "chatcmpl-00f1941b-8530-9b4c-9e2a-87e4b4dc5f37"
-        },
-        "elapsed": 0.71
-      }
-    },
-    "ali_api2_turbo-new": {
-      "available": true,
-      "last_check": 1749789522.5448864,
-      "details": {
-        "name": "ali_api2_turbo-new",
-=======
-          "created": 1749695664,
-          "system_fingerprint": null,
-          "model": "qwen-turbo-latest",
-          "id": "chatcmpl-44664a10-e8ca-971d-a173-914c704cf101"
-        },
-        "elapsed": 1.54
-      }
-    },
-    "ali_api2_turbo": {
-      "available": true,
-      "last_check": 1749695662.093181,
-      "details": {
-        "name": "ali_api2_turbo",
->>>>>>> 930f0ea4
-        "available": true,
-        "status_code": 200,
-        "error": null,
-        "response": {
-          "choices": [
-            {
-              "message": {
-                "role": "assistant",
-                "content": "2"
-              },
-              "finish_reason": "stop",
-              "index": 0,
-              "logprobs": null
-            }
-          ],
-          "object": "chat.completion",
-          "usage": {
-            "prompt_tokens": 18,
-            "completion_tokens": 1,
-            "total_tokens": 19
-          },
-<<<<<<< HEAD
-          "created": 1749789523,
-          "system_fingerprint": null,
-          "model": "qwen-turbo-latest",
-          "id": "chatcmpl-38b06459-293a-9d2d-8462-e708c028cc2e"
-        },
-        "elapsed": 0.71
-=======
-          "created": 1749695664,
-          "system_fingerprint": null,
-          "model": "qwen-turbo-2025-02-11",
-          "id": "chatcmpl-719c214a-9010-9eb7-9d12-e24874b93117"
-        },
-        "elapsed": 1.68
->>>>>>> 930f0ea4
-      }
-    },
-    "ali_api2_turbo": {
-      "available": true,
-<<<<<<< HEAD
-      "last_check": 1749789522.598355,
-=======
-      "last_check": 1749695662.2898188,
->>>>>>> 930f0ea4
-      "details": {
-        "name": "ali_api2_turbo",
-        "available": true,
-        "status_code": 200,
-        "error": null,
-        "response": {
-          "choices": [
-            {
-              "message": {
-                "role": "assistant",
-                "content": "2"
-              },
-              "finish_reason": "stop",
-              "index": 0,
-              "logprobs": null
-            }
-          ],
-          "object": "chat.completion",
-          "usage": {
-            "prompt_tokens": 18,
-            "completion_tokens": 1,
-            "total_tokens": 19
-          },
-<<<<<<< HEAD
-          "created": 1749789523,
-          "system_fingerprint": null,
-          "model": "qwen-turbo-2025-02-11",
-          "id": "chatcmpl-c9314ad2-d713-9b43-9071-bd3adda06d1b"
-        },
-        "elapsed": 0.77
-=======
-          "created": 1749695664,
+          "id": "chatcmpl-eba63790-da77-948f-9c26-82bf8211e67d"
+        },
+        "elapsed": 0.51
+      }
+    },
+    "ali_api1_max": {
+      "available": true,
+      "last_check": 1749790293.8293552,
+      "details": {
+        "name": "ali_api1_max",
+        "available": true,
+        "status_code": 200,
+        "error": null,
+        "response": {
+          "choices": [
+            {
+              "message": {
+                "role": "assistant",
+                "content": "2"
+              },
+              "finish_reason": "stop",
+              "index": 0,
+              "logprobs": null
+            }
+          ],
+          "object": "chat.completion",
+          "usage": {
+            "prompt_tokens": 18,
+            "completion_tokens": 1,
+            "total_tokens": 19
+          },
+          "created": 1749790295,
           "system_fingerprint": null,
           "model": "qwen-max-2025-01-25",
-          "id": "chatcmpl-90eaeafe-e274-95f2-b6fb-2f8d7803a79f"
-        },
-        "elapsed": 1.88
-      }
-    },
-    "ali_api2_plus": {
-      "available": false,
-      "last_check": 1749695662.363489,
-      "details": {
-        "name": "ali_api2_plus",
-        "available": false,
-        "status_code": 404,
-        "error": "API响应状态码: 404",
-        "response": {
-          "error": {
-            "message": "The model `qwen-plus-0305` does not exist or you do not have access to it.",
-            "type": "invalid_request_error",
-            "param": null,
-            "code": "model_not_found"
-          },
-          "request_id": "8cc7bc24-d681-9b02-9f7c-9a489c31e466"
-        }
->>>>>>> 930f0ea4
-      }
-    },
-    "ali_api_turbo-new": {
-      "available": true,
-<<<<<<< HEAD
-      "last_check": 1749789522.6984417,
-=======
-      "last_check": 1749695662.4276679,
->>>>>>> 930f0ea4
-      "details": {
-        "name": "ali_api_turbo-new",
-        "available": true,
-        "status_code": 200,
-        "error": null,
-        "response": {
-          "choices": [
-            {
-              "message": {
-                "role": "assistant",
-                "content": "2"
-              },
-              "finish_reason": "stop",
-              "index": 0,
-              "logprobs": null
-            }
-          ],
-          "object": "chat.completion",
-          "usage": {
-            "prompt_tokens": 22,
-            "completion_tokens": 1,
-            "total_tokens": 23
-          },
-<<<<<<< HEAD
-          "created": 1749789523,
-          "system_fingerprint": null,
-          "model": "qwen-turbo-latest",
-          "id": "chatcmpl-962a887a-d227-9fdd-be11-7b65a4ed8ad9"
-        },
-        "elapsed": 0.53
-      }
-    },
-    "ali_api_turbo": {
-      "available": true,
-      "last_check": 1749789522.7500455,
-      "details": {
-        "name": "ali_api_turbo",
-=======
-          "created": 1749695665,
+          "id": "chatcmpl-a917ac50-48b3-9810-85e5-3b0702c0ba43"
+        },
+        "elapsed": 0.73
+      }
+    },
+    "ali_api2_max": {
+      "available": true,
+      "last_check": 1749790293.8451812,
+      "details": {
+        "name": "ali_api2_max",
+        "available": true,
+        "status_code": 200,
+        "error": null,
+        "response": {
+          "choices": [
+            {
+              "message": {
+                "role": "assistant",
+                "content": "2"
+              },
+              "finish_reason": "stop",
+              "index": 0,
+              "logprobs": null
+            }
+          ],
+          "object": "chat.completion",
+          "usage": {
+            "prompt_tokens": 18,
+            "completion_tokens": 1,
+            "total_tokens": 19
+          },
+          "created": 1749790295,
           "system_fingerprint": null,
           "model": "qwen-max-2025-01-25",
-          "id": "chatcmpl-1ed246f0-229b-9651-a116-55edf0a1464f"
-        },
-        "elapsed": 2.01
-      }
-    },
-    "ali_api1_turbo": {
-      "available": true,
-      "last_check": 1749695663.102804,
-      "details": {
-        "name": "ali_api1_turbo",
->>>>>>> 930f0ea4
-        "available": true,
-        "status_code": 200,
-        "error": null,
-        "response": {
-          "choices": [
-            {
-              "message": {
-                "role": "assistant",
-                "content": "2"
-              },
-              "finish_reason": "stop",
-              "index": 0,
-              "logprobs": null
-            }
-          ],
-          "object": "chat.completion",
-          "usage": {
-            "prompt_tokens": 18,
-            "completion_tokens": 1,
-            "total_tokens": 19
-          },
-<<<<<<< HEAD
-          "created": 1749789523,
-          "system_fingerprint": null,
-          "model": "qwen-turbo-2025-02-11",
-          "id": "chatcmpl-50ceee51-29e9-9af2-a68e-cdba6b6f8233"
-        },
-        "elapsed": 0.58
-      }
-    },
-    "ali_api2_max": {
-      "available": true,
-      "last_check": 1749789522.757237,
-      "details": {
-        "name": "ali_api2_max",
-=======
-          "created": 1749695665,
-          "system_fingerprint": null,
-          "model": "qwen-turbo-2025-02-11",
-          "id": "chatcmpl-ea3fd025-bc03-9d9d-9556-7afe0b4e8798"
-        },
-        "elapsed": 2.69
-      }
-    },
-    "ali_api_turbo": {
-      "available": true,
-      "last_check": 1749695663.2252219,
-      "details": {
-        "name": "ali_api_turbo",
->>>>>>> 930f0ea4
-        "available": true,
-        "status_code": 200,
-        "error": null,
-        "response": {
-          "choices": [
-            {
-              "message": {
-                "role": "assistant",
-                "content": "```2```"
-              },
-              "finish_reason": "stop",
-              "index": 0,
-              "logprobs": null
-            }
-          ],
-          "object": "chat.completion",
-          "usage": {
-            "prompt_tokens": 18,
-<<<<<<< HEAD
-            "completion_tokens": 3,
-            "total_tokens": 21
-          },
-          "created": 1749789523,
-          "system_fingerprint": null,
-          "model": "qwen-max-2025-01-25",
-          "id": "chatcmpl-48023017-5377-9419-a811-c937c365000e"
-        },
-        "elapsed": 0.93
-      }
-    },
-    "ali_api1_max": {
-      "available": true,
-      "last_check": 1749789522.8447018,
-      "details": {
-        "name": "ali_api1_max",
-=======
-            "completion_tokens": 1,
-            "total_tokens": 19
-          },
-          "created": 1749695665,
-          "system_fingerprint": null,
-          "model": "qwen-turbo-2025-02-11",
-          "id": "chatcmpl-d6771f37-0199-950f-8835-c492ce9f9d54"
-        },
-        "elapsed": 1.58
-      }
-    },
-    "ali_api_turbo-new": {
-      "available": true,
-      "last_check": 1749695663.26044,
-      "details": {
-        "name": "ali_api_turbo-new",
->>>>>>> 930f0ea4
-        "available": true,
-        "status_code": 200,
-        "error": null,
-        "response": {
-          "choices": [
-            {
-              "message": {
-                "role": "assistant",
-                "content": "```2```"
-              },
-              "finish_reason": "stop",
-              "index": 0,
-              "logprobs": null
-            }
-          ],
-          "object": "chat.completion",
-          "usage": {
-<<<<<<< HEAD
-            "prompt_tokens": 18,
-            "completion_tokens": 3,
-            "total_tokens": 21
-          },
-          "created": 1749789524,
-          "system_fingerprint": null,
-          "model": "qwen-max-2025-01-25",
-          "id": "chatcmpl-ac9dcc0d-6c89-913b-8d33-710ab84b24f9"
-        },
-        "elapsed": 1.02
-      }
-    },
-    "ali_api_max": {
-      "available": true,
-      "last_check": 1749789522.9121673,
-      "details": {
-        "name": "ali_api_max",
-=======
-            "prompt_tokens": 22,
-            "completion_tokens": 1,
-            "total_tokens": 23
-          },
-          "created": 1749695665,
-          "system_fingerprint": null,
-          "model": "qwen-turbo-latest",
-          "id": "chatcmpl-775ffa2b-011e-9974-acd3-14e9c9038101"
-        },
-        "elapsed": 1.58
-      }
-    },
-    "ali_api2_max": {
-      "available": true,
-      "last_check": 1749695663.700635,
-      "details": {
-        "name": "ali_api2_max",
->>>>>>> 930f0ea4
-        "available": true,
-        "status_code": 200,
-        "error": null,
-        "response": {
-          "choices": [
-            {
-              "message": {
-                "role": "assistant",
-                "content": "2"
-              },
-              "finish_reason": "stop",
-              "index": 0,
-              "logprobs": null
-            }
-          ],
-          "object": "chat.completion",
-          "usage": {
-            "prompt_tokens": 18,
-            "completion_tokens": 1,
-            "total_tokens": 19
-          },
-<<<<<<< HEAD
-          "created": 1749789524,
-          "system_fingerprint": null,
-          "model": "qwen-max-2025-01-25",
-          "id": "chatcmpl-aaf65f16-466f-99c5-b76a-85c8ed27fcd6"
-        },
-        "elapsed": 1.08
-=======
-          "created": 1749695666,
-          "system_fingerprint": null,
-          "model": "qwen-max-2025-01-25",
-          "id": "chatcmpl-fe804d92-8901-9c88-b67f-159c86b635dd"
-        },
-        "elapsed": 3.29
->>>>>>> 930f0ea4
+          "id": "chatcmpl-8def4301-4931-9d2a-92cd-e65f95dadffc"
+        },
+        "elapsed": 0.74
       }
     }
   },
   "available_apis": [
-<<<<<<< HEAD
     "ali_api1_turbo",
+    "ali_api2_turbo",
     "ali_api1_turbo-new",
     "ali_api2_turbo-new",
-    "ali_api2_turbo",
+    "ali_api_max",
     "ali_api_turbo-new",
     "ali_api_turbo",
-    "ali_api2_max",
     "ali_api1_max",
-    "ali_api_max"
-=======
-    "ali_api2_turbo-new",
-    "ali_api1_turbo-new",
-    "ali_api2_turbo",
-    "ali_api1_max",
-    "ali_api_max",
-    "ali_api1_turbo",
-    "ali_api_turbo",
-    "ali_api_turbo-new",
     "ali_api2_max"
->>>>>>> 930f0ea4
   ]
 }