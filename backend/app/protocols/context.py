# app.protocols.context.py 上下文修改协议
import asyncio
from dataclasses import dataclass, field
from typing import List, Dict, Optional
from app.models.context import ExpandedTurn, LLMContext, MultipleExpandedTurns, SystemContext
from app.models.image import ImageInput
from app.protocols.memory import Memory, MemoryType
from app.memory.store import get_memory_manager
from app.command.manager import get_command_detector, get_executor_manager
from app.utils.exception import print_error, print_warning
import app.global_vars as global_vars
"""
为了方便修改上下文，我们定义一个上下文修改协议，这个协议定义了如何修改上下文。

时间线：
1、获得最新的转录最终结果，并添加到目前未处理的转录文本列表中，构造最新的上下文     
2、上下文交给 std 来判断是否用户结束说话且轮到 agent 说话，同时，进行指令识别     
3、当 std 认为结束了 且 指令识别等主导的记忆检索 结束后，即 context构造完后交给正式的语言模型进行处理
"""

# ---- 首先包装一个数据结构，来管理目前为止所有待处理的转录文本  ----
@dataclass
class ToBeProcessedTurns:
    """
    管理目前为止所有待处理的转录文本轮
    """
    all_transcripts_in_current_turn: list[ExpandedTurn] = field(default_factory=list)
    silence_duration: int = 0 # 静音时长，ms计时
    pre_reply: Optional[tuple[str, int]] = None # 预回复，tuple[str, int]，第一个是预回复内容，第二个是预回复生成时的数字

    def clear(self):
        """
        清空缓冲区
        """
        self.all_transcripts_in_current_turn = []
        self.silence_duration = 0
        self.pre_reply = None


# ---- 接口：std 判断是否结束 ---- #
async def is_ended_by_std(to_be_processed_turns: ToBeProcessedTurns, llm_context: LLMContext, pre_reply_task) -> tuple[bool, str]:
    """
    std 判断是否结束
    """
    # 避免循环导入
    from app.std.llm_based import simple_semantic_turn_detection
    
    try:
        is_ended = await simple_semantic_turn_detection(llm_context, to_be_processed_turns.all_transcripts_in_current_turn[-1].transcript)
    except Exception as e:
        print_error(is_ended_by_std, f"STD判断出错: {e}")
        return False, ""

    try:
        # 获取预回复结果
        pre_reply_result = await pre_reply_task
        
        # 若结束，立马等待发送 pre-reply
        if is_ended and pre_reply_result:  # 不为空
            # 检查to_be_processed_turns.pre_reply是否存在
            if to_be_processed_turns.pre_reply is None:
                print_warning(is_ended_by_std, "预回复为None，无法发送", "中风险")
                return is_ended, ""
                
            # 确保数量匹配
            if len(to_be_processed_turns.all_transcripts_in_current_turn) == to_be_processed_turns.pre_reply[1]:
                # 数量匹配，则发送预回复
                print(f"【调试】发送预回复: {to_be_processed_turns.pre_reply[0]}")
                await global_vars.pipeline_service.put_pre_reply_response(to_be_processed_turns.pre_reply[0])
            else:
                # 数量不匹配，则不发送
                print_warning(is_ended_by_std, f"预回复数量不匹配，不发送, 预回复数量: {to_be_processed_turns.pre_reply[1]}, 当前轮次数量: {len(to_be_processed_turns.all_transcripts_in_current_turn)}")
                return is_ended, ""
        elif is_ended and not pre_reply_result:
            print_warning(is_ended_by_std, "预回复为空，不发送", "中风险")
            return is_ended, ""
        
    except Exception as e:
        print_error(is_ended_by_std, f"处理预回复时出错: {e}")
        return is_ended, ""  # 出错时不发送预回复，但保持STD结果

        
    return is_ended, to_be_processed_turns.pre_reply[0]
    
    

  
# --- 接口：记忆模块自动添加高度相关记忆 --- #
async def add_retrieved_memories_to_context(to_be_processed_turn: ExpandedTurn) -> None:
    """
    根据当前回合的文本和图像描述，从记忆库中检索相关记忆，
    并将其添加到 ExpandedTurn 对象中。
    
    此函数会并发执行所有查询，并对结果进行去重。
    """
    try:

        # 1. 准备查询列表
        queries = [to_be_processed_turn.transcript]
        if to_be_processed_turn.image_inputs:
            # 只为有描述的图片添加查询
            queries.extend([
                img.short_description 
                for img in to_be_processed_turn.image_inputs 
                if img.short_description and img.short_description.strip()
            ])
        
        # 如果没有任何有效的查询内容，则直接返回
        if not any(q and q.strip() for q in queries):
            return

        # 2. 获取记忆管理器
        memory_manager = await get_memory_manager()

        # 3. 并发执行所有检索任务
        # 为每个查询检索少量（例如3个）最相关的结果，以平衡相关性和上下文长度
        retrieval_tasks = [memory_manager.retrieve(query, limit=3) for query in queries]
        results = await asyncio.gather(*retrieval_tasks, return_exceptions=True)

        # 4. 处理并去重结果
        # 使用一个字典来存储唯一的父文档记忆，以其ID为键
        unique_memories: Dict[str, Memory] = {}
        for res in results:
            if isinstance(res, Exception):
                # 在实际应用中，这里应该使用日志模块来记录错误
                print(f"检索记忆时发生错误: {res}")
                continue
            
            # retrieve 方法返回 (Memory, score) 元组的列表
            for memory, score in res:
                # retrieval.py 已经保证返回的是父文档，用其ID作为去重的键
                if memory.vector_id not in unique_memories:
                    unique_memories[memory.vector_id] = memory
        
        # 5. 将去重后的唯一记忆添加到上下文中
        to_be_processed_turn.retrieved_memories.extend(unique_memories.values())
    except Exception as e:
        print_error(add_retrieved_memories_to_context, e)

async def add_retrieved_memories_to_context_by_instruction(to_be_processed_turn: ExpandedTurn, llm_context: LLMContext) -> List[Memory]:
    """
    添加高度相关记忆到上下文，主动根据指令添加
    
    Args:
        to_be_processed_turn: 当前待处理的转录文本
        llm_context: LLM上下文对象，包含系统上下文
    """
    # 从记忆库中获取与指令相关的记忆
    memory_manager = await get_memory_manager()
    transcript = to_be_processed_turn.transcript
    
    # 使用全局命令检测器和执行器
    command_detector = get_command_detector()
    executor_manager = get_executor_manager()
    
    # 设置记忆客户端给执行器
    executor_manager.set_memory_client(memory_manager)
    
    # 检测可能的命令
    command_result = await command_detector.detect_command(transcript)
    
    # 准备空的记忆列表
    memories = []
    
    # 如果检测到了命令，根据命令类型处理
    if command_result and command_result.is_command():
        
        # 使用工具调用获取详细命令
        command_tools_result = await command_detector.detect_command_with_tools(transcript)
        if command_tools_result:
            # 处理记忆操作类命令
            if command_tools_result.type.value == "MEMORY_MULTI":
                # 执行命令
                execution_result = await executor_manager.execute_command(command_tools_result)
                #print(f"【调试】执行命令结果: {execution_result}")
                
                # 如果是查询记忆相关的命令，将结果添加到记忆列表中
                if command_tools_result.action == "query_memory" and execution_result.get("success", False):
                    retrieved_memories = execution_result.get("memories", [])
                    # print(f"【调试】查询记忆结果: {retrieved_memories}")
                    for memory_dict in retrieved_memories:
                        # 将字典格式的记忆转换为Memory对象
                        try:
                            # 确保获取类型
                            mem_type_str = memory_dict.get("type", "TEXT")
                            memory_type = MemoryType(mem_type_str) if isinstance(mem_type_str, str) else mem_type_str
                            
                            # 创建Memory对象时明确提供type参数
                            memory = Memory(
                                original_text=memory_dict.get("text", ""),
                                vector_id=memory_dict.get("id", ""),
                                metadata=memory_dict.get("metadata", {}),
                                type=memory_type  # 确保明确提供type参数
                            )
                            
                            memories.append(memory)
                        except Exception as e:
                            print(f"【错误】转换记忆字典到Memory对象失败: {str(e)}")
            # 处理偏好设置类命令
            elif command_tools_result.type.value == "PREFERENCE":
                # 执行命令
                execution_result = await executor_manager.execute_command(command_tools_result)
                
                # 处理偏好设置结果，更新系统上下文
                if execution_result.get("success", True):
                    preference_type = execution_result.get("preference_type")
                    preference_value = execution_result.get("preference_value")
                    
                    # 如果返回结果中包含偏好类型和值，则更新系统上下文
                    if preference_type and preference_value is not None:
                        # 更新系统上下文
                        llm_context.system_context.add(preference_type, preference_value)
                        # print(f"【调试】[Context] 已将偏好设置更新到系统上下文: {preference_type} = {preference_value}")
            else:
                # 对于其他类型命令，直接执行但不返回记忆
                await executor_manager.execute_command(command_tools_result)
    
    return memories


# --- 接口：获得全局状态 --- #
async def get_global_status(current_system_context: SystemContext, to_be_processed_turns: ToBeProcessedTurns) -> SystemContext:
    """
    这里只给到之前的全局状态，由浩斌直接给出新的全局状态作为替换
    其它参数请自行获取

    args:
        current_system_context: 当前的全局状态
        ToBeProcessedTurns: 当前待处理的转录文本

    returns:
        SystemContext: 全新的全局状态
    """
    # 创建全局分析器
    from app.command.global_analyzer import GlobalCommandAnalyzer
    
    # 初始化GlobalCommandAnalyzer
    global_analyzer = GlobalCommandAnalyzer()
    
    # 获取所有待处理的转录文本
    all_transcripts = to_be_processed_turns.all_transcripts_in_current_turn
    
    # 将所有转录文本合并为一个完整的文本进行分析
    combined_text = " ".join([turn.transcript for turn in all_transcripts])
    
    try:
        # 分析合并后文本的情绪和关键内容
        analysis_result = await global_analyzer.analyze_text(combined_text)
        
        # 更新系统上下文中的情绪和关键内容
        current_system_context.add("user_emotion", analysis_result["emotion"])
    except Exception as e:
        # 出现错误时不更新情绪和关键内容
        print(f"全局状态分析出错: {str(e)}")
    
    # 添加TTS配置到系统上下文
    try:
        # 获取TTS客户端实例
        from app.protocols.tts import get_tts_client
        tts_client = await get_tts_client()
        
        # 获取当前TTS配置
        tts_config = tts_client.get_tts_config()
        
        # 将TTS配置添加到系统上下文
        current_system_context.add("tts_config", tts_config)
    except Exception as e:
        # 出现错误时不更新TTS配置
        print(f"获取TTS配置出错: {str(e)}")
    
    return current_system_context


# --- 接口：指令识别 ---- #
# [TODO] 浩斌在这里可以进行指令识别和添加你想添加的内容到上下文，但注意不要在这里写实际逻辑，调用你的模块的函数
async def instruction_recognition(to_be_processed_turns: ToBeProcessedTurns, llm_context: LLMContext) -> None:
    """
    进行指令识别，从而获取 相关记忆 和 新的全局状态

    args:
        to_be_processed_turns: 目前为止所有待处理的转录文本轮，即缓冲区未被提供给 llm 的转录文本以及多模态信息
        llm_context: 当前的所有上下文，不包括 to_be_processed_turns 中的，
                     只有最终 to_be_processed_turns 中的转录文本会被 加入到 llm_context 中并提供给 llm 处理
    """
    # 浩斌应该对未处理文本的 **当前轮**的 信息进行处理，并添加到 **当前轮** 的上下文，即 to_be_processed_turns[-1]
    # 但是我这里提供了所有未处理的转录文本和所有历史上下文，浩斌可以作为相关上下文，也可以不使用

<<<<<<< HEAD
=======
    # 获取最后一轮未被处理的信息
    to_be_processed_turn = to_be_processed_turns.all_transcripts_in_current_turn[-1]
    # print(f"【调试】进行指令识别，当前转录文本: {to_be_processed_turn.transcript}")
    
    # 获取待处理转录文本
    transcript = to_be_processed_turn.transcript
    
    # 创建任务但现在不等待
    instruction_searched_memories_task = asyncio.create_task(
        add_retrieved_memories_to_context_by_instruction(to_be_processed_turn, llm_context)
    )
    new_system_context = asyncio.create_task(
        get_global_status(llm_context.system_context, to_be_processed_turns)
    )
    
>>>>>>> 2f913b0b

    try:


        # 获取最后一轮未被处理的信息
        to_be_processed_turn = to_be_processed_turns.all_transcripts_in_current_turn[-1]
        # print(f"【调试】进行指令识别，当前转录文本: {to_be_processed_turn.transcript}")
        
        # 获取待处理转录文本
        transcript = to_be_processed_turn.transcript
        
        # 创建任务但现在不等待
        instruction_searched_memories_task = asyncio.create_task(
            add_retrieved_memories_to_context_by_instruction(to_be_processed_turn, llm_context)
        )
        new_system_context = asyncio.create_task(
            get_global_status(llm_context.system_context, to_be_processed_turn)
        )

        # 一起等待两者
        results = await asyncio.gather(instruction_searched_memories_task, new_system_context)

        # 这里直接加入记忆和替换系统状态
        to_be_processed_turn.retrieved_memories.extend(results[0])
        llm_context.system_context = results[1]

    except Exception as e:
        print_error(instruction_recognition, e)


# ---- 添加内容到待处理区  ----
async def add_new_transcript_to_context(transcript: str, _global_to_be_processed_turns: ToBeProcessedTurns, _llm_context: LLMContext, image_inputs: list[ImageInput] = None) -> tuple[bool, str]:
    """
    添加新的转录文本到上下文
    args:
        transcript: 新的转录文本
        _global_to_be_processed_turns: 目前为止所有待处理的转录文本轮，即缓冲区未被提供给 llm 的转录文本以及多模态信息
        _llm_context: 当前的所有上下文，不包括 to_be_processed_turns 中的，
                      只有最终 to_be_processed_turns 中的转录文本会被 加入到 llm_context 中并提供给 llm 处理
        image_inputs: 新的多模态信息

    returns:
        tuple[bool, str]: 是否结束，预回复
    """
    # 避免循环导入
    from app.llm.pre_reply import add_pre_reply

    try:
        # 构造 Context，仅填入 transcript 和多模态信息，retrieved memory 要靠浩斌那里激活的指令识别添加 或者 向量 自动添加
        if image_inputs:
            new_turn = ExpandedTurn(transcript=transcript, image_inputs=image_inputs)
        else:
            new_turn = ExpandedTurn(transcript=transcript)
        
        # 放到缓冲区中
        _global_to_be_processed_turns.all_transcripts_in_current_turn.append(new_turn)
    except Exception as e:
        print_error(add_new_transcript_to_context, f"构建ExpandedTurn时发生错误: {e}")
        return False, ""

    try:
        # 调用 pre-reply 生成
        pre_reply_task = asyncio.create_task(
            add_pre_reply(_global_to_be_processed_turns, _llm_context)
        )
    except Exception as e:
        print_error(add_new_transcript_to_context, f"创建pre_reply_task失败: {e}")
        return False, ""

    try:
        # 调用 std
        std_task = asyncio.create_task(
            is_ended_by_std(_global_to_be_processed_turns, _llm_context, pre_reply_task)
        )
    except Exception as e:
        print_error(add_new_transcript_to_context, f"创建std_task失败: {e}")
        return False, ""

    try:
        # 调用指令识别
        instruction_recognition_task = asyncio.create_task(
            instruction_recognition(_global_to_be_processed_turns, _llm_context)
        )
    except Exception as e:
        print_error(add_new_transcript_to_context, f"创建instruction_recognition_task失败: {e}")
        return False, ""
    
    try:
        # 调用被动记忆添加
        passive_memory_adding_task = asyncio.create_task(
            add_retrieved_memories_to_context(_global_to_be_processed_turns.all_transcripts_in_current_turn[-1])
        )
    except Exception as e:
        print_error(add_new_transcript_to_context, f"创建passive_memory_adding_task失败: {e}")
        return False, ""
    
    try:
        # 一起等待三者，后两者已经自行写入了，无返回值
        gather_results = await asyncio.gather(std_task, instruction_recognition_task, passive_memory_adding_task, return_exceptions=True)
        
        for i, result in enumerate(gather_results):
            if isinstance(result, Exception):
                print_error(add_new_transcript_to_context, f"第{i}个任务(0:std, 1:instruction, 2:memory)发生异常: {result}")
        
        # 检查第一个任务的结果是否为异常
        if isinstance(gather_results[0], Exception):
            print_error(add_new_transcript_to_context, f"STD任务发生异常，无法继续处理: {gather_results[0]}")
            return False, ""
            
        # 只获取std的结果
        results = gather_results[0]
    except Exception as e:
        print_error(add_new_transcript_to_context, f"await asyncio.gather失败: {e}")
        return False, ""
    
    try:
        std_result, pre_reply = results[0], results[1]
    except Exception as e:
        print_error(add_new_transcript_to_context, f"解析results失败: {e}, results={results}, type={type(results)}")
        # 设置默认值，避免后续代码出错
        std_result, pre_reply = False, ""
    
    # 如果std 为 true 则构造消息并交给大模型处理
    try:
        if std_result:
            # 判断当前缓冲区有几个回合，从而进行添加
            if len(_global_to_be_processed_turns.all_transcripts_in_current_turn) > 1:
                # 多个回合，则构造 MultipleExpandedTurns
                multiple_expanded_turns = MultipleExpandedTurns(turns=_global_to_be_processed_turns.all_transcripts_in_current_turn)
                _llm_context.history.append(multiple_expanded_turns)
            else:
                # 单个回合，则构造 ExpandedTurn
                _llm_context.history.append(_global_to_be_processed_turns.all_transcripts_in_current_turn[0])

            _llm_context.pre_reply = pre_reply
            
            # 清空缓冲区
            _global_to_be_processed_turns.clear()

            # 结束
            return True, pre_reply
        else:
            # 说明还没有结束
            # [TODO] 不能清空缓冲区，这里要添加最长逻辑，避免 agent 一直不说话时上下文不维护一直暴增的问题
            return False, ""
    except Exception as e:
        print_error(add_new_transcript_to_context, f"处理STD结果时出错: {e}")
        return False, ""


<|MERGE_RESOLUTION|>--- conflicted
+++ resolved
@@ -285,24 +285,7 @@
     # 浩斌应该对未处理文本的 **当前轮**的 信息进行处理，并添加到 **当前轮** 的上下文，即 to_be_processed_turns[-1]
     # 但是我这里提供了所有未处理的转录文本和所有历史上下文，浩斌可以作为相关上下文，也可以不使用
 
-<<<<<<< HEAD
-=======
-    # 获取最后一轮未被处理的信息
-    to_be_processed_turn = to_be_processed_turns.all_transcripts_in_current_turn[-1]
-    # print(f"【调试】进行指令识别，当前转录文本: {to_be_processed_turn.transcript}")
-    
-    # 获取待处理转录文本
-    transcript = to_be_processed_turn.transcript
-    
-    # 创建任务但现在不等待
-    instruction_searched_memories_task = asyncio.create_task(
-        add_retrieved_memories_to_context_by_instruction(to_be_processed_turn, llm_context)
-    )
-    new_system_context = asyncio.create_task(
-        get_global_status(llm_context.system_context, to_be_processed_turns)
-    )
-    
->>>>>>> 2f913b0b
+
 
     try:
 
