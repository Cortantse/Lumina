# app/protocols/tts.py 文本转语音接口与实现
import websockets
import json
import ssl
import asyncio
import re

from typing import Protocol, AsyncIterator, Dict, Any, Optional, Tuple
from enum import Enum
from dataclasses import dataclass

# 导入记忆相关模块
from .memory import MemoryType
from ..memory.store import get_memory_manager

__all__ = [
    "TTSApiEmotion", 
    "TTSResponse", 
    "TTSClient", 
    "MiniMaxTTSClient", 
    "ALLOWED_VOICE_IDS",
    "DEFAULT_VOICE_ID",
    "extract_emotion_from_text",
    "get_tts_client"
]

# 全局TTS客户端实例
_tts_client_instance: Optional["MiniMaxTTSClient"] = None

# 函数获取全局TTS客户端实例
async def get_tts_client(api_key: Optional[str] = None) -> "MiniMaxTTSClient":
    """
    获取全局唯一的TTS客户端实例
    
    Args:
        api_key: MiniMax TTS API密钥，仅在首次创建实例时使用
        
    Returns:
        MiniMaxTTSClient: 全局唯一的TTS客户端实例
    """
    global _tts_client_instance
    if _tts_client_instance is None:
        _tts_client_instance = MiniMaxTTSClient(api_key)
        print("【TTS】创建全局TTS客户端实例")
    return _tts_client_instance

# 根据实际 API 支持的情绪枚举
class TTSApiEmotion(Enum):
    NEUTRAL   = "neutral"
    HAPPY     = "happy"
    SAD       = "sad"
    ANGRY     = "angry"
    FEARFUL   = "fearful"
    SURPRISED = "surprised"
    DISGUSTED = "disgusted"

# 从文本中提取情绪标注的函数
def extract_emotion_from_text(text: str) -> Tuple[str, TTSApiEmotion]:
    """
    从文本中提取情绪标注，并返回清理后的文本和对应的情绪枚举
    
    Args:
        text: 可能包含情绪标注的文本
        
    Returns:
        Tuple[str, TTSApiEmotion]: 清理后的文本和对应的情绪枚举
    """
    # 默认情绪为中性
    emotion = TTSApiEmotion.NEUTRAL
    
    # 匹配情绪标记模式 [EMOTION]
    pattern = r'^\s*\[(NEUTRAL|HAPPY|SAD|ANGRY|FEARFUL|DISGUSTED|SURPRISED)\]\s*'
    match = re.search(pattern, text)
    
    if match:
        emotion_str = match.group(1)
        # 移除情绪标记
        cleaned_text = re.sub(pattern, '', text, 1).strip()
        
        # 映射到对应的情绪枚举
        emotion_map = {
            "NEUTRAL": TTSApiEmotion.NEUTRAL,
            "HAPPY": TTSApiEmotion.HAPPY,
            "SAD": TTSApiEmotion.SAD,
            "ANGRY": TTSApiEmotion.ANGRY,
            "FEARFUL": TTSApiEmotion.FEARFUL,
            "DISGUSTED": TTSApiEmotion.DISGUSTED,
            "SURPRISED": TTSApiEmotion.SURPRISED
        }
        emotion = emotion_map.get(emotion_str, TTSApiEmotion.NEUTRAL)
        
        # print(f"【TTS】从文本中提取到情绪标记: {emotion_str}, 对应枚举: {emotion.value}")
        return cleaned_text, emotion
    
    # 没有找到情绪标记，返回原文本和默认情绪
    return text, emotion

# 支持流式传输和播放的数据结构
@dataclass
class TTSResponse:
    """
    每次从 send_tts_request 异步迭代器中取出时，代表一小块 PCM 音频数据。
    - audio_chunk: 原始的 PCM bytes。
    """
    audio_chunk: bytes


class TTSClient(Protocol):
    """
    TTSClient 协议：实现类需要提供一个 send_tts_request 方法，
    参数包括：api_emotion，text。返回值是一个异步迭代器，
    每次迭代都会产出一个 TTSResponse（也就是一小段 PCM）。
    """
    async def send_tts_request(
        self,
        api_emotion: Optional[TTSApiEmotion],
        text: str,
        voice_id: Optional[str] = None,
        speed: Optional[float] = None,
        volume: Optional[float] = None,
        pitch: Optional[int] = None
    ) -> AsyncIterator[TTSResponse]:
        ...


# =====================================================================
# 以下是对 TTSClient 协议的具体实现：MiniMaxTTSClient
# =====================================================================

MODULE      = "speech-02-hd"
SAMPLE_RATE = 32000    # 与官方 audio_setting.sample_rate 保持一致
CHANNELS    = 1        # 单声道

# 系统支持的voice_id映射
ALLOWED_VOICE_IDS = {
    "青涩青年音色": "male-qn-qingse",
    "精英青年音色": "male-qn-jingying", 
    "霸道青年音色": "male-qn-badao",
    "青年大学生音色": "male-qn-daxuesheng",
    "少女音色": "female-shaonv",
    "御姐音色": "female-yujie",
    "成熟女性音色": "female-chengshu",
    "甜美女性音色": "female-tianmei",
    "男性主持人": "presenter_male",
    "女性主持人": "presenter_female",
    "男性有声书1": "audiobook_male_1",
    "男性有声书2": "audiobook_male_2",
    "女性有声书1": "audiobook_female_1",
    "女性有声书2": "audiobook_female_2",
    "青涩青年音色-beta": "male-qn-qingse-jingpin",
    "精英青年音色-beta": "male-qn-jingying-jingpin",
    "霸道青年音色-beta": "male-qn-badao-jingpin",
    "青年大学生音色-beta": "male-qn-daxuesheng-jingpin",
    "少女音色-beta": "female-shaonv-jingpin",
    "御姐音色-beta": "female-yujie-jingpin",
    "成熟女性音色-beta": "female-chengshu-jingpin",
    "甜美女性音色-beta": "female-tianmei-jingpin",
    "聪明男童": "clever_boy",
    "可爱男童": "cute_boy",
    "萌萌女童": "lovely_girl",
    "卡通猪小琪": "cartoon_pig",
    "病娇弟弟": "bingjiao_didi",
    "俊朗男友": "junlang_nanyou",
    "纯真学弟": "chunzhen_xuedi",
    "冷淡学长": "lengdan_xiongzhang",
    "霸道少爷": "badao_shaoye",
    "甜心小玲": "tianxin_xiaoling",
    "俏皮萌妹": "qiaopi_mengmei",
    "妩媚御姐": "wumei_yujie",
    "嗲嗲学妹": "diadia_xuemei",
    "淡雅学姐": "danya_xuejie",
    "Santa Claus": "Santa_Claus",
    "Grinch": "Grinch",
    "Rudolph": "Rudolph",
    "Arnold": "Arnold",
    "Charming Santa": "Charming_Santa",
    "Charming Lady": "Charming_Lady",
    "Sweet Girl": "Sweet_Girl",
    "Cute Elf": "Cute_Elf",
    "Attractive Girl": "Attractive_Girl",
    "Serene Woman": "Serene_Woman",
    "DEFAULT_VOICE_ID": "moss_audio_3d7914ec-42ca-11f0-b24c-2e48b7cbf811"
}

DEFAULT_VOICE_ID = "moss_audio_3d7914ec-42ca-11f0-b24c-2e48b7cbf811"


class MiniMaxTTSClient(TTSClient):
    """
    一个实现了 TTSClient 协议的类。它负责：
    1. 建立到 MiniMax T2A V2 的 WebSocket 连接
    2. 发送 task_start
    3. 发送 task_continue (携带 text)
    4. 不断接收服务器推回来的 data.audio（hex 编码 PCM），解码成 bytes
    5. 每拿到一段 PCM，就包装成 TTSResponse 然后 yield 给上层
    6. 收到 is_final=True 时跳出循环，关闭 WebSocket
    """

    def __init__(self, api_key: str) -> None:
        self.api_key = api_key
        
        # 默认语音设置
        self.default_voice_id = DEFAULT_VOICE_ID
        self.default_speed = 1.2  # 范围[0.5,2]
        self.default_volume = 1.0  # 范围(0,10]
        self.default_pitch = 0  # 范围[-12,12]
        self.default_emotion = TTSApiEmotion.NEUTRAL  # 默认情绪为中性
        
        # 记忆上一句的情绪
        self.last_used_emotion = None
        
<<<<<<< HEAD
        # 记忆客户端，延迟初始化
        self.memory_client = None

    async def initialize(self) -> None:
        """异步初始化方法"""
        # 初始化记忆客户端，但不再用于存储TTS配置
        await self._ensure_memory_client()
        

    async def _ensure_memory_client(self):
        """确保记忆客户端已初始化"""
        if self.memory_client is None:
            try:
                self.memory_client = await get_memory_manager()
                print("【TTS】记忆客户端初始化成功")
            except Exception as e:
                print(f"【TTS错误】记忆客户端初始化失败: {str(e)}")
                return False
        return True

=======
>>>>>>> 61d3b2a3
    def get_tts_config(self) -> Dict[str, Any]:
        """
        获取当前TTS配置信息，用于存储到系统上下文
        
        Returns:
            Dict[str, Any]: 包含当前TTS配置的字典
        """
        # 查找音色对应的人类可读名称
        voice_display_name = "默认音色"
        for name, vid in ALLOWED_VOICE_IDS.items():
            if vid == self.default_voice_id:
                voice_display_name = name
                break
                
        return {
            "voice_name": voice_display_name,
            "speed": self.default_speed,
            "volume": self.default_volume,
        }

    async def set_voice(self, voice_id: str) -> None:
        """设置默认语音ID"""
        voice_id = voice_id.strip()
        display_name = None
        print(f"【TTS】设置语音ID: {voice_id}")
        
        # 查找音色对应的人类可读名称
        for name, vid in ALLOWED_VOICE_IDS.items():
            if vid == voice_id:
                display_name = name
                break
        
        allowed_values = list(ALLOWED_VOICE_IDS.values())
        if voice_id not in allowed_values and voice_id != DEFAULT_VOICE_ID:
            print(f"警告: voice_id {voice_id} 不在允许列表，使用默认值 {DEFAULT_VOICE_ID}")
            self.default_voice_id = DEFAULT_VOICE_ID
        else:
            self.default_voice_id = voice_id
    
    async def set_emotion(self, emotion: TTSApiEmotion) -> None:
        """设置默认情绪"""
        self.default_emotion = emotion
        print(f"【TTS】设置默认情绪为: {emotion.name} ({emotion.value})")
        
    async def set_speed(self, speed: float) -> None:
        """设置默认语速"""
        if 0.5 <= speed <= 2.0:
            self.default_speed = speed
        else:
            print(f"警告: 语速 {speed} 超出范围 [0.5, 2.0]，使用默认值 1.0")
            self.default_speed = 1.0
            
    async def set_volume(self, volume: float) -> None:
        """设置默认音量"""
        if 0 < volume <= 10.0:
            self.default_volume = volume
        else:
            print(f"警告: 音量 {volume} 超出范围 (0, 10.0]，使用默认值 1.0")
            self.default_volume = 1.0
            
    async def set_pitch(self, pitch: int) -> None:
        """设置默认音调"""
        if -12 <= pitch <= 12:
            self.default_pitch = pitch
        else:
            print(f"警告: 音调 {pitch} 超出范围 [-12, 12]，使用默认值 0")
            self.default_pitch = 0
    
    async def set_style(self, style_params: Dict[str, Any]) -> None:
        """设置语音风格参数
        
        Args:
            style_params: 包含风格参数的字典，可以包含以下键:
                - voice_id: 语音ID
                - speed: 语速
                - volume: 音量
                - pitch: 音调
        """
        # 记录所有修改项，用于日志
        changes = []
        
        if "voice_id" in style_params:
            await self.set_voice(style_params["voice_id"])
            changes.append(f"音色")
            
        if "speed" in style_params:
            await self.set_speed(style_params["speed"])
            changes.append(f"语速为{style_params['speed']}")
            
        if "volume" in style_params:
            await self.set_volume(style_params["volume"])
            changes.append(f"音量为{style_params['volume']}")
            
        if "pitch" in style_params:
            await self.set_pitch(style_params["pitch"])
            changes.append(f"音调为{style_params['pitch']}")
            
        # 如果有多项更改，记录一个综合日志
        if len(changes) > 1:
            print(f"【TTS】更新了TTS多项设置: {', '.join(changes)}")

    # 添加情绪处理的同步方法
    def set_emotion_sync(self, emotion: TTSApiEmotion) -> None:
        """同步版的设置默认情绪"""
        self.default_emotion = emotion

    # 后面的方法保持不变
    def set_voice_sync(self, voice_id: str) -> None:
        """同步版的设置默认语音ID"""
        voice_id = voice_id.strip()
        allowed_values = list(ALLOWED_VOICE_IDS.values())
        if voice_id not in allowed_values and voice_id != DEFAULT_VOICE_ID:
            print(f"警告: voice_id {voice_id} 不在允许列表，使用默认值 {DEFAULT_VOICE_ID}")
            self.default_voice_id = DEFAULT_VOICE_ID
        else:
            self.default_voice_id = voice_id
            
    def set_speed_sync(self, speed: float) -> None:
        """同步版的设置默认语速"""
        if 0.5 <= speed <= 2.0:
            self.default_speed = speed
        else:
            print(f"警告: 语速 {speed} 超出范围 [0.5, 2.0]，使用默认值 1.0")
            
    def set_volume_sync(self, volume: float) -> None:
        """同步版的设置默认音量"""
        if 0 < volume <= 10.0:
            self.default_volume = volume
        else:
            print(f"警告: 音量 {volume} 超出范围 (0, 10.0]，使用默认值 1.0")
            
    def set_pitch_sync(self, pitch: int) -> None:
        """同步版的设置默认音调"""
        if -12 <= pitch <= 12:
            self.default_pitch = pitch
        else:
            print(f"警告: 音调 {pitch} 超出范围 [-12, 12]，使用默认值 0")
    
    def set_style_sync(self, style_params: Dict[str, Any]) -> None:
        """同步版的设置语音风格参数"""
        if "voice_id" in style_params:
            self.set_voice_sync(style_params["voice_id"])
        if "speed" in style_params:
            self.set_speed_sync(style_params["speed"])
        if "volume" in style_params:
            self.set_volume_sync(style_params["volume"])
        if "pitch" in style_params:
            self.set_pitch_sync(style_params["pitch"])

    async def _establish_connection(self) -> websockets.WebSocketClientProtocol | None:
        """
        通过 WebSocket 连接到 MiniMax 的 T2A V2 接口。
        返回一个已经握手成功（event == "connected_success"）的 WebSocket 连接。
        """
        url = "wss://api.minimax.chat/ws/v1/t2a_v2"
        headers = {"Authorization": f"Bearer {self.api_key}"}

        ssl_ctx = ssl.create_default_context()
        ssl_ctx.check_hostname = False
        ssl_ctx.verify_mode = ssl.CERT_NONE

        try:
            ws = await websockets.connect(url, additional_headers=headers, ssl=ssl_ctx)
            raw = await ws.recv()
            msg = json.loads(raw)
            if msg.get("event") == "connected_success":
                return ws
            else:
                print("❌ Minimax TTS 握手失败，返回消息：", msg)
                await ws.close()
                return None
        except Exception as e:
            print("❌ WebSocket 建立失败：", e)
            return None

    async def _start_task(self, 
                          ws: websockets.WebSocketClientProtocol, 
                          emotion: TTSApiEmotion,
                          voice_id: Optional[str] = None,
                          speed: Optional[float] = None,
                          volume: Optional[float] = None,
                          pitch: Optional[int] = None) -> bool:
        """
        发送最初的 task_start，不携带文本，只带 model/voice_setting/audio_setting。
        等待服务器返回 event == "task_started"。
        
        Args:
            ws: WebSocket连接
            emotion: 情绪枚举值
            voice_id: 语音ID，如果为None则使用默认值
            speed: 语速，范围[0.5,2]，如果为None则使用默认值
            volume: 音量，范围(0,10]，如果为None则使用默认值
            pitch: 音调，范围[-12,12]，如果为None则使用默认值
        """
        # 使用传入参数或默认值
        final_voice_id = voice_id if voice_id in ALLOWED_VOICE_IDS else self.default_voice_id
        final_speed = speed if speed is not None else self.default_speed
        final_volume = volume if volume is not None else self.default_volume
        final_pitch = pitch if pitch is not None else self.default_pitch
        
        # 参数范围检查
        if not (0.5 <= final_speed <= 2.0):
            print(f"警告: 语速 {final_speed} 超出范围 [0.5, 2.0]，设为默认值 1.0")
            final_speed = 1.0
            
        if not (0 < final_volume <= 10.0):
            print(f"警告: 音量 {final_volume} 超出范围 (0, 10.0]，设为默认值 1.0")
            final_volume = 1.0
            
        if not (-12 <= final_pitch <= 12):
            print(f"警告: 音调 {final_pitch} 超出范围 [-12, 12]，设为默认值 0")
            final_pitch = 0
        
        start_msg = {
            "event": "task_start",
            "model": MODULE,
            "voice_setting": {
                "voice_id": final_voice_id,
                # "voice_id": "female-yujie",
                "speed": final_speed,    # 范围[0.5,2]  生成声音的语速，可选，取值越大，语速越快
                "vol": final_volume,     # 范围（0,10]  生成声音的音量，可选，取值越大，音量越高
                "pitch": final_pitch,    # 范围[-12,12] 生成声音的语调，可选，（0为原音色输出，取值需为整数）
                "emotion": emotion.value
            },
            "audio_setting": {
                "sample_rate": SAMPLE_RATE,
                "bitrate": None,       # PCM 模式下 bitrate 忽略
                "format": "pcm",
                "channel": CHANNELS
            }
        }
        await ws.send(json.dumps(start_msg))
        raw = await ws.recv()
        resp = json.loads(raw)
        if resp.get("event") == "task_started":
            return True
        else:
            print("❌ task_started 未成功：", resp)
            return False

    async def _close_connection(self, ws: websockets.WebSocketClientProtocol) -> None:
        """
        任务结束后，向服务器发 task_finish，然后 close WebSocket。
        """
        try:
            await ws.send(json.dumps({"event": "task_finish"}))
        except:
            pass
        await ws.close()

    async def send_tts_request(
        self,
        api_emotion: Optional[TTSApiEmotion],
        text: str,
        voice_id: Optional[str] = None,
        speed: Optional[float] = None,
        volume: Optional[float] = None,
        pitch: Optional[int] = None
    ) -> AsyncIterator[TTSResponse]:
        """
        通过 MiniMax 的 T2A V2 接口，将 text 按"流式输出"的方式一小段一小段地取回 PCM 数据：
        1. 建立 WebSocket，并等待 connected_success
        2. 发送 task_start(...)
        3. 发送 task_continue(text)
        4. 循环接收 data.audio（hex 编码 PCM），yield 出去
        5. 收到 is_final=True 时退出，关闭 WebSocket 连接
        
        Args:
            api_emotion: 情绪枚举值，如果为None则尝试从文本中提取情绪或使用上一句的情绪或默认情绪
            text: 要转换为语音的文本
            voice_id: 语音ID，如果为None则使用默认值
            speed: 语速，范围[0.5,2]，如果为None则使用默认值
            volume: 音量，范围(0,10]，如果为None则使用默认值
            pitch: 音调，范围[-12,12]，如果为None则使用默认值
        """
        used_emotion = None
        has_emotion_mark = False
        
        # 如果传入的情绪为None，尝试从文本中提取情绪
        if api_emotion is None:
            cleaned_text, extracted_emotion = extract_emotion_from_text(text)
            if text != cleaned_text:  # 表示找到了情绪标记
                used_emotion = extracted_emotion
                has_emotion_mark = True
                text = cleaned_text
                # print(f"【TTS】从文本中提取到情绪: {used_emotion.value}")
            else:
                # 文本中没有情绪标记，尝试使用上一句的情绪
                if self.last_used_emotion:
                    used_emotion = self.last_used_emotion
                    # print(f"【TTS】使用上一句的情绪: {used_emotion.value}")
                else:
                    # 没有上一句情绪，使用默认情绪
                    used_emotion = self.default_emotion
                    # print(f"【TTS】没有情绪标记和上一句情绪，使用默认情绪: {used_emotion.value}")
        else:
            # 使用传入的情绪
            used_emotion = api_emotion
            # 仍需检查文本是否包含情绪标记
            if text.strip().startswith("["):
                cleaned_text, _ = extract_emotion_from_text(text)
                if text != cleaned_text:  # 表示找到了情绪标记
                    has_emotion_mark = True
                    text = cleaned_text
        
        # 记住这次使用的情绪，供下次使用
        if has_emotion_mark:  # 只有当句子带有明确的情绪标记时才更新记忆
            self.last_used_emotion = used_emotion
            # print(f"【TTS】更新情绪记忆为: {used_emotion.value}")

        ws = await self._establish_connection()
        if ws is None:
            return  # 如果连接失败，直接结束迭代

        try:
            started = await self._start_task(
                ws, 
                used_emotion,
                voice_id=voice_id,
                speed=speed,
                volume=volume,
                pitch=pitch
            )
            if not started:
                await self._close_connection(ws)
                return

            # 发送 task_continue，把 text 一次性提交给服务器
            await ws.send(json.dumps({
                "event": "task_continue",
                "text": text
            }))

            # 循环接收服务器推送的 data.audio
            while True:
                raw = await ws.recv()
                resp = json.loads(raw)

                if "data" in resp and resp["data"].get("audio"):
                    hex_audio = resp["data"]["audio"]
                    pcm_bytes = bytes.fromhex(hex_audio)
                    yield TTSResponse(audio_chunk=pcm_bytes)

                if resp.get("is_final"):
                    break

        finally:
            await self._close_connection(ws)<|MERGE_RESOLUTION|>--- conflicted
+++ resolved
@@ -209,29 +209,7 @@
         # 记忆上一句的情绪
         self.last_used_emotion = None
         
-<<<<<<< HEAD
-        # 记忆客户端，延迟初始化
-        self.memory_client = None
-
-    async def initialize(self) -> None:
-        """异步初始化方法"""
-        # 初始化记忆客户端，但不再用于存储TTS配置
-        await self._ensure_memory_client()
-        
-
-    async def _ensure_memory_client(self):
-        """确保记忆客户端已初始化"""
-        if self.memory_client is None:
-            try:
-                self.memory_client = await get_memory_manager()
-                print("【TTS】记忆客户端初始化成功")
-            except Exception as e:
-                print(f"【TTS错误】记忆客户端初始化失败: {str(e)}")
-                return False
-        return True
-
-=======
->>>>>>> 61d3b2a3
+
     def get_tts_config(self) -> Dict[str, Any]:
         """
         获取当前TTS配置信息，用于存储到系统上下文
